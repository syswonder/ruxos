--- conflicted
+++ resolved
@@ -55,11 +55,7 @@
 IP ?= 10.0.2.15
 GW ?= 10.0.2.2
 
-<<<<<<< HEAD
-#args and env
-=======
 # args and envs
->>>>>>> 1e52cb5d
 ARGS ?= 
 ENVS ?= 
 
