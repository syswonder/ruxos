/* Copyright (c) [2023] [Syswonder Community]
 *   [Rukos] is licensed under Mulan PSL v2.
 *   You can use this software according to the terms and conditions of the Mulan PSL v2.
 *   You may obtain a copy of Mulan PSL v2 at:
 *               http://license.coscl.org.cn/MulanPSL2
 *   THIS SOFTWARE IS PROVIDED ON AN "AS IS" BASIS, WITHOUT WARRANTIES OF ANY KIND, EITHER EXPRESS OR IMPLIED, INCLUDING BUT NOT LIMITED TO NON-INFRINGEMENT, MERCHANTABILITY OR FIT FOR A PARTICULAR PURPOSE.
 *   See the Mulan PSL v2 for more details.
 */

//! [ArceOS] hardware abstraction layer, provides unified APIs for
//! platform-specific operations.
//!
//! It does the bootstrapping and initialization process for the specified
//! platform, and provides useful operations on the hardware.
//!
//! Currently supported platforms (specify by cargo features):
//!
//! - `x86-pc`: Standard PC with x86_64 ISA.
//! - `riscv64-qemu-virt`: QEMU virt machine with RISC-V ISA.
//! - `aarch64-qemu-virt`: QEMU virt machine with AArch64 ISA.
//! - `aarch64-raspi`: Raspberry Pi with AArch64 ISA.
//! - `dummy`: If none of the above platform is selected, the dummy platform
//!    will be used. In this platform, most of the operations are no-op or
//!    `unimplemented!()`. This platform is mainly used for [cargo test].
//!
//! # Cargo Features
//!
//! - `smp`: Enable SMP (symmetric multiprocessing) support.
//! - `fp_simd`: Enable floating-point and SIMD support.
//! - `paging`: Enable page table manipulation.
//! - `irq`: Enable interrupt handling support.
//!
//! [ArceOS]: https://github.com/rcore-os/arceos
//! [cargo test]: https://doc.rust-lang.org/cargo/guide/tests.html

#![no_std]
#![feature(asm_const)]
#![feature(naked_functions)]
#![feature(const_maybe_uninit_zeroed)]
#![feature(const_option)]
#![feature(doc_auto_cfg)]

#[allow(unused_imports)]
#[macro_use]
extern crate log;

mod platform;

pub mod arch;
pub mod cpu;
pub mod mem;
pub mod time;
pub mod trap;

#[cfg(feature = "tls")]
pub mod tls;

#[cfg(feature = "irq")]
pub mod irq;

#[cfg(feature = "paging")]
pub mod paging;

/// Console input and output.
pub mod console {
    pub use super::platform::console::*;

    /// Write a slice of bytes to the console.
    pub fn write_bytes(bytes: &[u8]) {
        for c in bytes {
            putchar(*c);
        }
    }
}

/// Miscellaneous operation, e.g. terminate the system.
pub mod misc {
    pub use super::platform::misc::*;
}

/// Multi-core operations.
#[cfg(feature = "smp")]
pub mod mp {
    pub use super::platform::mp::*;
}

pub use self::platform::platform_init;

#[cfg(feature = "smp")]
pub use self::platform::platform_init_secondary;

/// A cmdline buf for x86_64
///
/// The Multiboot information structure may be placed anywhere in memory by the boot loader,
/// so we should save cmdline in a buf before this memory is set free
<<<<<<< HEAD
=======
#[cfg(any(target_arch = "x86", target_arch = "x86_64"))]
>>>>>>> 1e52cb5d
pub static mut COMLINE_BUF: [u8; 256] = [0; 256];<|MERGE_RESOLUTION|>--- conflicted
+++ resolved
@@ -93,8 +93,5 @@
 ///
 /// The Multiboot information structure may be placed anywhere in memory by the boot loader,
 /// so we should save cmdline in a buf before this memory is set free
-<<<<<<< HEAD
-=======
 #[cfg(any(target_arch = "x86", target_arch = "x86_64"))]
->>>>>>> 1e52cb5d
 pub static mut COMLINE_BUF: [u8; 256] = [0; 256];