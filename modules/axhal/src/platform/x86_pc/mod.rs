--- conflicted
+++ resolved
@@ -50,18 +50,11 @@
         self::uart16550::init();
         self::dtables::init_primary();
         self::time::init_early();
-<<<<<<< HEAD
-        let mbi = mbi as *const u32;
-        let flag = mbi.read();
-        if (flag & (1 << 2)) > 0 {
-            let cmdline = *mbi.add(4) as *const u8; // cmdline的物理地址
-=======
         // find cmdline in multiboot info and save it in COMLINE_BUF
         let mbi = mbi as *const u32;
         let flag = mbi.read();
         if (flag & (1 << 2)) > 0 {
             let cmdline = *mbi.add(4) as *const u8;
->>>>>>> 1e52cb5d
             let mut len = 0;
             while cmdline.add(len).read() != 0 {
                 COMLINE_BUF[len] = cmdline.add(len).read();
