--- conflicted
+++ resolved
@@ -45,21 +45,12 @@
 /// Returns the current clock time in [`TimeValue`].
 #[allow(unreachable_code)]
 pub fn current_time() -> TimeValue {
-<<<<<<< HEAD
-    #[cfg(any(target_arch = "x86", target_arch = "x86_64", target_arch = "aarch64"))]
-    #[cfg(feature = "rtc")]
-    {
-        let _nanos = current_time_nanos();
-        let rtc_time = rtc_read_time();
-        return Duration::new(rtc_time, (_nanos % (NANOS_PER_SEC)) as u32);
-=======
     #[cfg(any(target_arch = "x86_64", target_arch = "aarch64"))]
     #[cfg(feature = "rtc")]
     {
         let nanos = current_time_nanos();
         let rtc_time = rtc_read_time();
         return Duration::new(rtc_time, (nanos % (NANOS_PER_SEC)) as u32);
->>>>>>> 9ca28f05
     }
     TimeValue::from_nanos(current_time_nanos())
 }
@@ -68,14 +59,7 @@
 pub fn set_current_time(_new_tv: TimeValue) {
     #[cfg(any(target_arch = "x86", target_arch = "x86_64", target_arch = "aarch64"))]
     #[cfg(feature = "rtc")]
-<<<<<<< HEAD
-    {
-        let new_sec = _new_tv.as_secs() as u32;
-        rtc_write_time(new_sec);
-    }
-=======
     rtc_write_time(_new_tv.as_secs() as u32);
->>>>>>> 9ca28f05
 }
 
 /// Busy waiting for the given duration.
