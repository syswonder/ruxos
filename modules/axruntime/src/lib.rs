/* Copyright (c) [2023] [Syswonder Community]
 *   [Rukos] is licensed under Mulan PSL v2.
 *   You can use this software according to the terms and conditions of the Mulan PSL v2.
 *   You may obtain a copy of Mulan PSL v2 at:
 *               http://license.coscl.org.cn/MulanPSL2
 *   THIS SOFTWARE IS PROVIDED ON AN "AS IS" BASIS, WITHOUT WARRANTIES OF ANY KIND, EITHER EXPRESS OR IMPLIED, INCLUDING BUT NOT LIMITED TO NON-INFRINGEMENT, MERCHANTABILITY OR FIT FOR A PARTICULAR PURPOSE.
 *   See the Mulan PSL v2 for more details.
 */

//! Runtime library of [ArceOS](https://github.com/rcore-os/arceos).
//!
//! Any application uses ArceOS should link this library. It does some
//! initialization work before entering the application's `main` function.
//!
//! # Cargo Features
//!
//! - `alloc`: Enable global memory allocator.
//! - `paging`: Enable page table manipulation support.
//! - `irq`: Enable interrupt handling support.
//! - `multitask`: Enable multi-threading support.
//! - `smp`: Enable SMP (symmetric multiprocessing) support.
//! - `fs`: Enable filesystem support.
//! - `net`: Enable networking support.
//! - `display`: Enable graphics support.
//!
//! All the features are optional and disabled by default.

#![cfg_attr(not(test), no_std)]
#![feature(doc_auto_cfg)]

#[macro_use]
extern crate axlog;

#[cfg(all(target_os = "none", not(test)))]
mod lang_items;
mod trap;

#[cfg(feature = "smp")]
mod mp;

#[cfg(feature = "smp")]
pub use self::mp::rust_main_secondary;

#[cfg(feature = "alloc")]
extern crate alloc;
#[cfg(feature = "alloc")]
mod env;
#[cfg(feature = "alloc")]
<<<<<<< HEAD
pub use self::env::{argv, environ, environ_iter, OUR_ENVIRON};
=======
pub use self::env::{argv, environ, environ_iter, RX_ENVIRON};
>>>>>>> 1e52cb5d
#[cfg(feature = "alloc")]
use self::env::{boot_add_environ, init_argv};
use core::ffi::{c_char, c_int};

const LOGO: &str = r#"
       d8888                            .d88888b.   .d8888b.
      d88888                           d88P" "Y88b d88P  Y88b
     d88P888                           888     888 Y88b.
    d88P 888 888d888  .d8888b  .d88b.  888     888  "Y888b.
   d88P  888 888P"   d88P"    d8P  Y8b 888     888     "Y88b.
  d88P   888 888     888      88888888 888     888       "888
 d8888888888 888     Y88b.    Y8b.     Y88b. .d88P Y88b  d88P
d88P     888 888      "Y8888P  "Y8888   "Y88888P"   "Y8888P"
"#;

extern "C" {
    fn main(argc: c_int, argv: *mut *mut c_char);
}

struct LogIfImpl;

#[crate_interface::impl_interface]
impl axlog::LogIf for LogIfImpl {
    fn console_write_str(s: &str) {
        axhal::console::write_bytes(s.as_bytes());
    }

    fn current_time() -> core::time::Duration {
        axhal::time::current_time()
    }

    fn current_cpu_id() -> Option<usize> {
        #[cfg(feature = "smp")]
        if is_init_ok() {
            Some(axhal::cpu::this_cpu_id())
        } else {
            None
        }
        #[cfg(not(feature = "smp"))]
        Some(0)
    }

    fn current_task_id() -> Option<u64> {
        if is_init_ok() {
            #[cfg(feature = "multitask")]
            {
                axtask::current_may_uninit().map(|curr| curr.id().as_u64())
            }
            #[cfg(not(feature = "multitask"))]
            None
        } else {
            None
        }
    }
}

use core::sync::atomic::{AtomicUsize, Ordering};

static INITED_CPUS: AtomicUsize = AtomicUsize::new(0);

fn is_init_ok() -> bool {
    INITED_CPUS.load(Ordering::Acquire) == axconfig::SMP
}

#[cfg(feature = "alloc")]
cfg_if::cfg_if! {
    if #[cfg(any(target_arch = "x86", target_arch = "x86_64"))] {
        fn get_boot_str() -> &'static str {
            let cmdline_buf: &[u8] = unsafe { &axhal::COMLINE_BUF };
            let mut len = 0;
            for c in cmdline_buf.iter() {
                if *c == 0 {
                    break;
                }
                len += 1;
            }
            core::str::from_utf8(&cmdline_buf[..len]).unwrap()
        }
    } else {
        fn get_boot_str() -> &'static str {
            dtb::get_node("chosen").unwrap().prop("bootargs").str()
        }
    }
}

/// The main entry point of the ArceOS runtime.
///
/// It is called from the bootstrapping code in [axhal]. `cpu_id` is the ID of
/// the current CPU, and `dtb` is the address of the device tree blob. It
/// finally calls the application's `main` function after all initialization
/// work is done.
///
/// In multi-core environment, this function is called on the primary CPU,
/// and the secondary CPUs call [`rust_main_secondary`].
#[cfg_attr(not(test), no_mangle)]
pub extern "C" fn rust_main(cpu_id: usize, dtb: usize) -> ! {
    ax_println!("{}", LOGO);
    ax_println!(
        "\
        arch = {}\n\
        platform = {}\n\
        target = {}\n\
        smp = {}\n\
        build_mode = {}\n\
        log_level = {}\n\
        ",
        option_env!("AX_ARCH").unwrap_or(""),
        option_env!("AX_PLATFORM").unwrap_or(""),
        option_env!("AX_TARGET").unwrap_or(""),
        option_env!("AX_SMP").unwrap_or(""),
        option_env!("AX_MODE").unwrap_or(""),
        option_env!("AX_LOG").unwrap_or(""),
    );

    axlog::init();
    axlog::set_max_level(option_env!("AX_LOG").unwrap_or("")); // no effect if set `log-level-*` features
    info!("Logging is enabled.");
    info!("Primary CPU {} started, dtb = {:#x}.", cpu_id, dtb);

    info!("Found physcial memory regions:");
    for r in axhal::mem::memory_regions() {
        info!(
            "  [{:x?}, {:x?}) {} ({:?})",
            r.paddr,
            r.paddr + r.size,
            r.name,
            r.flags
        );
    }

    #[cfg(feature = "alloc")]
    init_allocator();

    #[cfg(feature = "paging")]
    {
        info!("Initialize kernel page table...");
        remap_kernel_memory().expect("remap kernel memoy failed");
    }

    info!("Initialize platform devices...");
    axhal::platform_init();

    #[cfg(feature = "multitask")]
    axtask::init_scheduler();

    #[cfg(any(feature = "fs", feature = "net", feature = "display"))]
    {
        #[allow(unused_variables)]
        let all_devices = axdriver::init_drivers();

        #[cfg(feature = "fs")]
        axfs::init_filesystems(all_devices.block);

        #[cfg(feature = "net")]
        axnet::init_network(all_devices.net);

        #[cfg(feature = "display")]
        axdisplay::init_display(all_devices.display);
    }

    #[cfg(feature = "smp")]
    self::mp::start_secondary_cpus(cpu_id);

    #[cfg(feature = "irq")]
    {
        info!("Initialize interrupt handlers...");
        init_interrupt();
    }

    #[cfg(all(feature = "tls", not(feature = "multitask")))]
    {
        info!("Initialize thread local storage...");
        init_tls();
    }

    info!("Primary CPU {} init OK.", cpu_id);
    INITED_CPUS.fetch_add(1, Ordering::Relaxed);

    while !is_init_ok() {
        core::hint::spin_loop();
    }
    // environ initialization
    #[cfg(feature = "alloc")]
    unsafe {
        use alloc::vec::Vec;
<<<<<<< HEAD
        let mut boot_str = if cfg!(any(target_arch = "x86", target_arch = "x86_64")) {
            let cmdline_buf: &[u8] = &axhal::COMLINE_BUF;
            let mut len = 0;
            for c in cmdline_buf.iter() {
                if *c == 0 {
                    break;
                }
                len += 1;
            }
            core::str::from_utf8(&cmdline_buf[..len]).unwrap()
        } else {
            dtb::get_node("chosen").unwrap().prop("bootargs").str()
        };
=======
        let mut boot_str = get_boot_str();
>>>>>>> 1e52cb5d
        (_, boot_str) = match boot_str.split_once(';') {
            Some((a, b)) => (a, b),
            None => ("", ""),
        };
        let (args, envs) = match boot_str.split_once(';') {
            Some((a, e)) => (a, e),
            None => ("", ""),
        };
<<<<<<< HEAD
        let envs: Vec<&str> = envs.split(" ").collect();
        for i in envs {
            boot_add_environ(i);
        }
        OUR_ENVIRON.push(core::ptr::null_mut());
        environ = OUR_ENVIRON.as_mut_ptr();
        // set up argvs
        let args: Vec<&str> = args.split(" ").filter(|i| i.len() != 0).collect();
=======
        let envs: Vec<&str> = envs.split(',').collect();
        for i in envs {
            boot_add_environ(i);
        }
        RX_ENVIRON.push(core::ptr::null_mut());
        environ = RX_ENVIRON.as_mut_ptr();
        // set up argvs
        let args: Vec<&str> = args.split(',').filter(|i| !i.is_empty()).collect();
>>>>>>> 1e52cb5d
        let argc = args.len() as c_int;
        init_argv(args);

        main(argc, argv);
    }

    #[cfg(not(feature = "alloc"))]
    unsafe {
        main(0, core::ptr::null_mut())
    };

    #[cfg(feature = "multitask")]
    axtask::exit(0);
    #[cfg(not(feature = "multitask"))]
    {
        debug!("main task exited: exit_code={}", 0);
        axhal::misc::terminate();
    }
}

#[cfg(feature = "alloc")]
fn init_allocator() {
    use axhal::mem::{memory_regions, phys_to_virt, MemRegionFlags};

    info!("Initialize global memory allocator...");
    info!("  use {} allocator.", axalloc::global_allocator().name());

    let mut max_region_size = 0;
    let mut max_region_paddr = 0.into();
    for r in memory_regions() {
        if r.flags.contains(MemRegionFlags::FREE) && r.size > max_region_size {
            max_region_size = r.size;
            max_region_paddr = r.paddr;
        }
    }
    for r in memory_regions() {
        if r.flags.contains(MemRegionFlags::FREE) && r.paddr == max_region_paddr {
            axalloc::global_init(phys_to_virt(r.paddr).as_usize(), r.size);
            break;
        }
    }
    for r in memory_regions() {
        if r.flags.contains(MemRegionFlags::FREE) && r.paddr != max_region_paddr {
            axalloc::global_add_memory(phys_to_virt(r.paddr).as_usize(), r.size)
                .expect("add heap memory region failed");
        }
    }
}

#[cfg(feature = "paging")]
fn remap_kernel_memory() -> Result<(), axhal::paging::PagingError> {
    use axhal::mem::{memory_regions, phys_to_virt};
    use axhal::paging::PageTable;
    use lazy_init::LazyInit;

    static KERNEL_PAGE_TABLE: LazyInit<PageTable> = LazyInit::new();

    if axhal::cpu::this_cpu_is_bsp() {
        let mut kernel_page_table = PageTable::try_new()?;
        for r in memory_regions() {
            kernel_page_table.map_region(
                phys_to_virt(r.paddr),
                r.paddr,
                r.size,
                r.flags.into(),
                true,
            )?;
        }
        KERNEL_PAGE_TABLE.init_by(kernel_page_table);
    }

    unsafe { axhal::arch::write_page_table_root(KERNEL_PAGE_TABLE.root_paddr()) };
    Ok(())
}

#[cfg(feature = "irq")]
fn init_interrupt() {
    use axhal::time::TIMER_IRQ_NUM;

    // Setup timer interrupt handler
    const PERIODIC_INTERVAL_NANOS: u64 =
        axhal::time::NANOS_PER_SEC / axconfig::TICKS_PER_SEC as u64;

    #[percpu::def_percpu]
    static NEXT_DEADLINE: u64 = 0;

    fn update_timer() {
        let now_ns = axhal::time::current_time_nanos();
        // Safety: we have disabled preemption in IRQ handler.
        let mut deadline = unsafe { NEXT_DEADLINE.read_current_raw() };
        if now_ns >= deadline {
            deadline = now_ns + PERIODIC_INTERVAL_NANOS;
        }
        unsafe { NEXT_DEADLINE.write_current_raw(deadline + PERIODIC_INTERVAL_NANOS) };
        axhal::time::set_oneshot_timer(deadline);
    }

    axhal::irq::register_handler(TIMER_IRQ_NUM, || {
        update_timer();
        #[cfg(feature = "multitask")]
        axtask::on_timer_tick();
    });

    // Enable IRQs before starting app
    axhal::arch::enable_irqs();
}

#[cfg(all(feature = "tls", not(feature = "multitask")))]
fn init_tls() {
    let main_tls = axhal::tls::TlsArea::alloc();
    unsafe { axhal::arch::write_thread_pointer(main_tls.tls_ptr() as usize) };
    core::mem::forget(main_tls);
}<|MERGE_RESOLUTION|>--- conflicted
+++ resolved
@@ -46,11 +46,7 @@
 #[cfg(feature = "alloc")]
 mod env;
 #[cfg(feature = "alloc")]
-<<<<<<< HEAD
-pub use self::env::{argv, environ, environ_iter, OUR_ENVIRON};
-=======
 pub use self::env::{argv, environ, environ_iter, RX_ENVIRON};
->>>>>>> 1e52cb5d
 #[cfg(feature = "alloc")]
 use self::env::{boot_add_environ, init_argv};
 use core::ffi::{c_char, c_int};
@@ -236,23 +232,7 @@
     #[cfg(feature = "alloc")]
     unsafe {
         use alloc::vec::Vec;
-<<<<<<< HEAD
-        let mut boot_str = if cfg!(any(target_arch = "x86", target_arch = "x86_64")) {
-            let cmdline_buf: &[u8] = &axhal::COMLINE_BUF;
-            let mut len = 0;
-            for c in cmdline_buf.iter() {
-                if *c == 0 {
-                    break;
-                }
-                len += 1;
-            }
-            core::str::from_utf8(&cmdline_buf[..len]).unwrap()
-        } else {
-            dtb::get_node("chosen").unwrap().prop("bootargs").str()
-        };
-=======
         let mut boot_str = get_boot_str();
->>>>>>> 1e52cb5d
         (_, boot_str) = match boot_str.split_once(';') {
             Some((a, b)) => (a, b),
             None => ("", ""),
@@ -261,16 +241,6 @@
             Some((a, e)) => (a, e),
             None => ("", ""),
         };
-<<<<<<< HEAD
-        let envs: Vec<&str> = envs.split(" ").collect();
-        for i in envs {
-            boot_add_environ(i);
-        }
-        OUR_ENVIRON.push(core::ptr::null_mut());
-        environ = OUR_ENVIRON.as_mut_ptr();
-        // set up argvs
-        let args: Vec<&str> = args.split(" ").filter(|i| i.len() != 0).collect();
-=======
         let envs: Vec<&str> = envs.split(',').collect();
         for i in envs {
             boot_add_environ(i);
@@ -279,7 +249,6 @@
         environ = RX_ENVIRON.as_mut_ptr();
         // set up argvs
         let args: Vec<&str> = args.split(',').filter(|i| !i.is_empty()).collect();
->>>>>>> 1e52cb5d
         let argc = args.len() as c_int;
         init_argv(args);
 
