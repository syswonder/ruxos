[package]
name = "ruxhal"
version = "0.1.0"
edition = "2021"
authors = [
    "Yuekai Jia <equation618@gmail.com>",
    "yanjuguang <coolyanjg@163.com>",
]
description = "Ruxos hardware abstraction layer, provides unified APIs for platform-specific operations"
license = "GPL-3.0-or-later OR Apache-2.0"
homepage = "https://github.com/syswonder/ruxos"
repository = "https://github.com/syswonder/ruxos/tree/main/modules/ruxhal"

[features]
virtio = ["driver_virtio", "virtio-drivers", "axalloc"]
smp = []
alloc = []
fp_simd = []
paging = ["axalloc", "page_table"]
irq = []
rtc = []
tls = ["alloc"]
default = []
musl = []
signal = []
<<<<<<< HEAD
gic-v3 = ["arm_gic/gic-v3"]
=======
>>>>>>> b4c25462
virtio_console = [
    "driver_console",
    "driver_virtio",
    "driver_virtio/console",
    "driver_common",
    "virtio-drivers",
    "axalloc",
    "alloc",
    "virtio",
]


[dependencies]
log = "0.4"
cfg-if = "1.0"
bitflags = "2.2"
static_assertions = "1.1.0"
embedded-hal = "0.2.7"
axlog = { path = "../axlog" }
ruxconfig = { path = "../ruxconfig" }
axalloc = { path = "../axalloc", optional = true }
kernel_guard = "0.1.0"
spinlock = { path = "../../crates/spinlock" }
ratio = { path = "../../crates/ratio" }
lazy_init = { path = "../../crates/lazy_init" }
page_table = { path = "../../crates/page_table", optional = true }
page_table_entry = { path = "../../crates/page_table_entry" }
percpu = { path = "../../crates/percpu" }
driver_console = { path = "../../crates/driver_console", optional = true }
driver_virtio = { path = "../../crates/driver_virtio", optional = true }
driver_common = { path = "../../crates/driver_common", optional = true }
virtio-drivers = { git = "https://github.com/syswonder/virtio-drivers.git", rev = "62dbe5a", optional = true }
lazy_static = { version = "1.4", features = ["spin_no_std"] }
memory_addr = "0.1.0"
handler_table = "0.1.0"
crate_interface = "0.1.1"
axerrno = { path = "../../crates/axerrno" }
axio = { path = "../../crates/axio" }
ruxtty = { path = "../ruxtty" }

[target.'cfg(target_arch = "x86_64")'.dependencies]
x86 = "0.52"
x86_64 = "0.14"
x2apic = "0.4"
raw-cpuid = "11.0"

[target.'cfg(any(target_arch = "riscv32", target_arch = "riscv64"))'.dependencies]
riscv = "0.10"
sbi-rt = { version = "0.0.3", features = ["legacy"] }
dtb = { path = "../../crates/dtb" }

[target.'cfg(target_arch = "aarch64")'.dependencies]
aarch64-cpu = "9.3"
tock-registers = "0.8"
arm_gic = { path = "../../crates/arm_gic" }
arm_pl011 = { path = "../../crates/arm_pl011" }
dw_apb_uart = { path = "../../crates/dw_apb_uart" }
dtb = { path = "../../crates/dtb" }

[build-dependencies]
ruxconfig = { path = "../ruxconfig" }<|MERGE_RESOLUTION|>--- conflicted
+++ resolved
@@ -23,10 +23,7 @@
 default = []
 musl = []
 signal = []
-<<<<<<< HEAD
 gic-v3 = ["arm_gic/gic-v3"]
-=======
->>>>>>> b4c25462
 virtio_console = [
     "driver_console",
     "driver_virtio",
