--- conflicted
+++ resolved
@@ -56,12 +56,5 @@
 ]
 
 [dev-dependencies]
-<<<<<<< HEAD
-ruxdriver = { path = "../ruxdriver", features = ["block", "ramdisk"] }
-driver_block = { path = "../../crates/driver_block", features = ["ramdisk"] }
-=======
 ruxdriver = { path = "../ruxdriver", features = ["block", "ramdisk", "dyn"] }
-driver_block = { path = "../../crates/driver_block", features = ["ramdisk"] }
-axsync = { path = "../axsync", features = ["multitask"] }
-ruxtask = { path = "../ruxtask", features = ["test"] }
->>>>>>> 6b0d7531
+driver_block = { path = "../../crates/driver_block", features = ["ramdisk"] }