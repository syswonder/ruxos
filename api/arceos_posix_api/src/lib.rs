--- conflicted
+++ resolved
@@ -26,11 +26,7 @@
 extern crate alloc;
 
 #[cfg(feature = "alloc")]
-<<<<<<< HEAD
-pub use axruntime::{environ, environ_iter, OUR_ENVIRON};
-=======
 pub use axruntime::{environ, environ_iter, RX_ENVIRON};
->>>>>>> 1e52cb5d
 
 #[macro_use]
 mod utils;
@@ -57,7 +53,10 @@
 #[cfg(feature = "fd")]
 pub use imp::fd_ops::{sys_close, sys_dup, sys_dup2, sys_fcntl};
 #[cfg(feature = "fs")]
-pub use imp::fs::{sys_fstat, sys_getcwd, sys_lseek, sys_lstat, sys_open, sys_rename, sys_stat, sys_rmdir, sys_unlink, sys_mkdir};
+pub use imp::fs::{
+    sys_fstat, sys_getcwd, sys_lseek, sys_lstat, sys_mkdir, sys_open, sys_rename, sys_rmdir,
+    sys_stat, sys_unlink,
+};
 #[cfg(feature = "select")]
 pub use imp::io_mpx::sys_select;
 #[cfg(feature = "epoll")]
@@ -65,16 +64,20 @@
 #[cfg(feature = "net")]
 pub use imp::net::{
     sys_accept, sys_bind, sys_connect, sys_freeaddrinfo, sys_getaddrinfo, sys_getpeername,
-    sys_getsockname, sys_listen, sys_recv, sys_recvfrom, sys_send, sys_sendto, sys_shutdown,
-    sys_socket, sys_sendmsg
+    sys_getsockname, sys_listen, sys_recv, sys_recvfrom, sys_send, sys_sendmsg, sys_sendto,
+    sys_shutdown, sys_socket,
 };
 #[cfg(feature = "pipe")]
 pub use imp::pipe::sys_pipe;
 #[cfg(feature = "multitask")]
-pub use imp::pthread::mutex::{
-    sys_pthread_mutex_init, sys_pthread_mutex_lock, sys_pthread_mutex_unlock, sys_pthread_mutex_trylock
+pub use imp::pthread::condvar::{
+    sys_pthread_cond_broadcast, sys_pthread_cond_init, sys_pthread_cond_signal,
+    sys_pthread_cond_wait,
 };
 #[cfg(feature = "multitask")]
-pub use imp::pthread::{sys_pthread_create, sys_pthread_exit, sys_pthread_join, sys_pthread_self};
+pub use imp::pthread::mutex::{
+    sys_pthread_mutex_init, sys_pthread_mutex_lock, sys_pthread_mutex_trylock,
+    sys_pthread_mutex_unlock,
+};
 #[cfg(feature = "multitask")]
-pub use imp::pthread::condvar::{sys_pthread_cond_init, sys_pthread_cond_wait, sys_pthread_cond_signal, sys_pthread_cond_broadcast};+pub use imp::pthread::{sys_pthread_create, sys_pthread_exit, sys_pthread_join, sys_pthread_self};