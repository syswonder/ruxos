/* Copyright (c) [2023] [Syswonder Community]
 *   [Rukos] is licensed under Mulan PSL v2.
 *   You can use this software according to the terms and conditions of the Mulan PSL v2.
 *   You may obtain a copy of Mulan PSL v2 at:
 *               http://license.coscl.org.cn/MulanPSL2
 *   THIS SOFTWARE IS PROVIDED ON AN "AS IS" BASIS, WITHOUT WARRANTIES OF ANY KIND, EITHER EXPRESS
 * OR IMPLIED, INCLUDING BUT NOT LIMITED TO NON-INFRINGEMENT, MERCHANTABILITY OR FIT FOR A
 * PARTICULAR PURPOSE. See the Mulan PSL v2 for more details.
 */

#include <errno.h>
#include <limits.h>
#include <stddef.h>
#include <stdio.h>
#include <sys/time.h>
#include <time.h>

long timezone = 0;
const char __utc[] = "UTC";

const int SEC_PER_MIN = 60;
const int SEC_PER_HOUR = 3600;
const int MIN_PER_HOUR = 60;
const int HOUR_PER_DAY = 24;

/* 2000-03-01 (mod 400 year, immediately after feb29 */
#define LEAPOCH       (946684800LL + 86400 * (31 + 29))
#define DAYS_PER_400Y (365 * 400 + 97)
#define DAYS_PER_100Y (365 * 100 + 24)
#define DAYS_PER_4Y   (365 * 4 + 1)

int __secs_to_tm(long long t, struct tm *tm)
{
    long long days, secs, years;
    int remdays, remsecs, remyears;
    int qc_cycles, c_cycles, q_cycles;
    int months;
    int wday, yday, leap;
    static const char days_in_month[] = {31, 30, 31, 30, 31, 31, 30, 31, 30, 31, 31, 29};

    /* Reject time_t values whose year would overflow int */
    if (t < INT_MIN * 31622400LL || t > INT_MAX * 31622400LL)
        return -1;

    secs = t - LEAPOCH;
    days = secs / 86400;
    remsecs = secs % 86400;
    if (remsecs < 0) {
        remsecs += 86400;
        days--;
    }

    wday = (3 + days) % 7;
    if (wday < 0)
        wday += 7;

    qc_cycles = days / DAYS_PER_400Y;
    remdays = days % DAYS_PER_400Y;
    if (remdays < 0) {
        remdays += DAYS_PER_400Y;
        qc_cycles--;
    }

    c_cycles = remdays / DAYS_PER_100Y;
    if (c_cycles == 4)
        c_cycles--;
    remdays -= c_cycles * DAYS_PER_100Y;

    q_cycles = remdays / DAYS_PER_4Y;
    if (q_cycles == 25)
        q_cycles--;
    remdays -= q_cycles * DAYS_PER_4Y;

    remyears = remdays / 365;
    if (remyears == 4)
        remyears--;
    remdays -= remyears * 365;

    leap = !remyears && (q_cycles || !c_cycles);
    yday = remdays + 31 + 28 + leap;
    if (yday >= 365 + leap)
        yday -= 365 + leap;

    years = remyears + 4 * q_cycles + 100 * c_cycles + 400LL * qc_cycles;

    for (months = 0; days_in_month[months] <= remdays; months++) remdays -= days_in_month[months];

    if (months >= 10) {
        months -= 12;
        years++;
    }

    if (years + 100 > INT_MAX || years + 100 < INT_MIN)
        return -1;

    tm->tm_year = years + 100;
    tm->tm_mon = months + 2;
    tm->tm_mday = remdays + 1;
    tm->tm_wday = wday;
    tm->tm_yday = yday;

    tm->tm_hour = remsecs / 3600;
    tm->tm_min = remsecs / 60 % 60;
    tm->tm_sec = remsecs % 60;

    return 0;
}

struct tm *gmtime_r(const time_t *restrict t, struct tm *restrict tm)
{
    if (__secs_to_tm(*t, tm) < 0) {
        errno = EOVERFLOW;
        return 0;
    }
    tm->tm_isdst = 0;
    tm->__tm_gmtoff = 0;
    tm->__tm_zone = __utc;
    return tm;
}

struct tm *gmtime(const time_t *timer)
{
    static struct tm tm;
    return gmtime_r(timer, &tm);
}

struct tm *localtime_r(const time_t *restrict t, struct tm *restrict tm)
{
    if (*t < INT_MIN * 31622400LL || *t > INT_MAX * 31622400LL) {
        errno = EOVERFLOW;
        return 0;
    }

    if (__secs_to_tm(*t, tm) < 0) {
        errno = EOVERFLOW;
        return 0;
    }

    tm->tm_isdst = 0;
    tm->__tm_gmtoff = 0;
    tm->__tm_zone = __utc;

    return tm;
}

struct tm *localtime(const time_t *timep)
{
    static struct tm tm;
    return localtime_r(timep, &tm);
}

time_t time(time_t *t)
{
    struct timespec ts;
    clock_gettime(CLOCK_REALTIME, &ts);
    time_t ret = ts.tv_sec;
    if (t)
        *t = ret;
    return ret;
}

int gettimeofday(struct timeval *tv, struct timezone *tz)
{
    struct timespec ts;
    if (!tv)
        return 0;
    clock_gettime(CLOCK_REALTIME, &ts);
    tv->tv_sec = ts.tv_sec;
    tv->tv_usec = (int)ts.tv_nsec / 1000;
    return 0;
}

<<<<<<< HEAD
int settimeofday(const struct timeval *tv, const struct timezone *tz)
{
	if (!tv) return 0;
	clock_settime(CLOCK_REALTIME, &((struct timespec){
		.tv_sec = tv->tv_sec, .tv_nsec = tv->tv_usec * 1000}));
    return 0; 
=======
int settimeofday(const struct timeval *tv, const struct timezone *_tz)
{
    if (!tv)
        return 0;
    if (tv->tv_usec >= 1000000ULL)
        return -EINVAL;
    return clock_settime(CLOCK_REALTIME,
                         &((struct timespec){.tv_sec = tv->tv_sec, .tv_nsec = tv->tv_usec * 1000}));
>>>>>>> 9ca28f05
}

// TODO:
int utimes(const char *filename, const struct timeval times[2])
{
    unimplemented();
    return 0;
}

// TODO
void tzset()
{
    unimplemented();
    return;
}

// TODO
char *ctime_r(const time_t *t, char *buf)
{
    unimplemented();
    return NULL;
}

// TODO
clock_t clock(void)
{
    unimplemented();
    return 0;
}

#ifdef AX_CONFIG_FP_SIMD
double difftime(time_t t1, time_t t0)
{
    return t1 - t0;
}
#endif<|MERGE_RESOLUTION|>--- conflicted
+++ resolved
@@ -170,14 +170,6 @@
     return 0;
 }
 
-<<<<<<< HEAD
-int settimeofday(const struct timeval *tv, const struct timezone *tz)
-{
-	if (!tv) return 0;
-	clock_settime(CLOCK_REALTIME, &((struct timespec){
-		.tv_sec = tv->tv_sec, .tv_nsec = tv->tv_usec * 1000}));
-    return 0; 
-=======
 int settimeofday(const struct timeval *tv, const struct timezone *_tz)
 {
     if (!tv)
@@ -186,7 +178,6 @@
         return -EINVAL;
     return clock_settime(CLOCK_REALTIME,
                          &((struct timespec){.tv_sec = tv->tv_sec, .tv_nsec = tv->tv_usec * 1000}));
->>>>>>> 9ca28f05
 }
 
 // TODO:
