/* Copyright (c) [2023] [Syswonder Community]
 *   [Rukos] is licensed under Mulan PSL v2.
 *   You can use this software according to the terms and conditions of the Mulan PSL v2.
 *   You may obtain a copy of Mulan PSL v2 at:
 *               http://license.coscl.org.cn/MulanPSL2
 *   THIS SOFTWARE IS PROVIDED ON AN "AS IS" BASIS, WITHOUT WARRANTIES OF ANY KIND, EITHER EXPRESS OR IMPLIED, INCLUDING BUT NOT LIMITED TO NON-INFRINGEMENT, MERCHANTABILITY OR FIT FOR A PARTICULAR PURPOSE.
 *   See the Mulan PSL v2 for more details.
 */
use arceos_posix_api::{sys_exit, sys_getpid};
use core::ffi::c_int;
<<<<<<< HEAD
use log::info;
=======
>>>>>>> d93b3a5c
#[cfg(feature = "signal")]
use {
    crate::getitimer,
    crate::{ctypes, utils::e},
    arceos_posix_api::sys_setitimer,
    core::ffi::c_uint,
};

/// Get current thread ID.
#[no_mangle]
pub unsafe extern "C" fn getpid() -> c_int {
    sys_getpid()
}

/// Abort the current process.
#[no_mangle]
pub unsafe extern "C" fn abort() -> ! {
    panic!()
}

/// Exits the current thread.
#[no_mangle]
pub unsafe extern "C" fn exit(exit_code: c_int) -> ! {
    sys_exit(exit_code)
}

/// Set an alarm clock for delivery of a signal
#[cfg(feature = "signal")]
#[no_mangle]
pub unsafe extern "C" fn alarm(seconds: c_uint) -> c_uint {
    let it = ctypes::itimerval {
        it_interval: ctypes::timeval {
            tv_sec: 0,
            tv_usec: 0,
        },
        it_value: ctypes::timeval {
            tv_sec: seconds as i64,
            tv_usec: 0,
        },
    };
    let mut old = ctypes::itimerval::default();
    if getitimer(ctypes::ITIMER_REAL as c_int, &mut old) < 0 {
        e(sys_setitimer(ctypes::ITIMER_REAL as c_int, &it)) as c_uint
    } else {
        old.it_value.tv_sec as c_uint
    }
}

/// Schedule signal after given number of microseconds
#[cfg(feature = "signal")]
#[no_mangle]
pub unsafe extern "C" fn ualarm(useconds: c_uint, interval: c_uint) -> c_uint {
    let it = ctypes::itimerval {
        it_interval: ctypes::timeval {
            tv_sec: 0,
            tv_usec: interval as i64,
        },
        it_value: ctypes::timeval {
            tv_sec: 0,
            tv_usec: useconds as i64,
        },
    };
    let mut old = ctypes::itimerval::default();
    if getitimer(ctypes::ITIMER_REAL as i32, &mut old) < 0 {
        e(sys_setitimer(ctypes::ITIMER_REAL as i32, &it));
        0
    } else {
        core::time::Duration::from(old.it_value).as_micros() as c_uint
    }
}<|MERGE_RESOLUTION|>--- conflicted
+++ resolved
@@ -8,10 +8,6 @@
  */
 use arceos_posix_api::{sys_exit, sys_getpid};
 use core::ffi::c_int;
-<<<<<<< HEAD
-use log::info;
-=======
->>>>>>> d93b3a5c
 #[cfg(feature = "signal")]
 use {
     crate::getitimer,
